/*
 * Copyright 2014 the original author or authors.
 *
 * Licensed under the Apache License, Version 2.0 (the "License");
 * you may not use this file except in compliance with the License.
 * You may obtain a copy of the License at
 *
 *      http://www.apache.org/licenses/LICENSE-2.0
 *
 * Unless required by applicable law or agreed to in writing, software
 * distributed under the License is distributed on an "AS IS" BASIS,
 * WITHOUT WARRANTIES OR CONDITIONS OF ANY KIND, either express or implied.
 * See the License for the specific language governing permissions and
 * limitations under the License.
 */
package org.gradle.api.internal.artifacts.resolution;

import com.google.common.collect.Lists;
import com.google.common.collect.Sets;
import org.apache.ivy.core.module.descriptor.DefaultDependencyDescriptor;
import org.apache.ivy.core.module.id.ModuleRevisionId;
import org.gradle.api.artifacts.component.ComponentIdentifier;
import org.gradle.api.artifacts.component.ModuleComponentIdentifier;
import org.gradle.api.artifacts.dsl.RepositoryHandler;
import org.gradle.api.artifacts.resolution.*;
import org.gradle.api.internal.artifacts.ModuleMetadataProcessor;
import org.gradle.api.internal.artifacts.configurations.ConfigurationContainerInternal;
import org.gradle.api.internal.artifacts.configurations.ConfigurationInternal;
import org.gradle.api.internal.artifacts.ivyservice.*;
import org.gradle.api.internal.artifacts.ivyservice.ivyresolve.ErrorHandlingArtifactResolver;
import org.gradle.api.internal.artifacts.ivyservice.ivyresolve.RepositoryChain;
import org.gradle.api.internal.artifacts.ivyservice.ivyresolve.ResolveIvyFactory;
import org.gradle.api.internal.artifacts.metadata.ComponentArtifactMetaData;
import org.gradle.api.internal.artifacts.metadata.ComponentMetaData;
import org.gradle.api.internal.artifacts.metadata.DefaultDependencyMetaData;
import org.gradle.api.internal.artifacts.repositories.ResolutionAwareRepository;
import org.gradle.internal.Factory;
import org.gradle.internal.Transformers;
import org.gradle.util.CollectionUtils;

import java.util.Arrays;
import java.util.List;
import java.util.Set;

public class DefaultArtifactResolutionQuery implements ArtifactResolutionQuery {
    private final ConfigurationContainerInternal configurationContainer;
    private final RepositoryHandler repositoryHandler;
    private final ResolveIvyFactory ivyFactory;
    private final ModuleMetadataProcessor metadataProcessor;
    private final CacheLockingManager lockingManager;

    private Set<ComponentIdentifier> componentIds = Sets.newLinkedHashSet();
    private Class<? extends SoftwareComponent<?>> componentType;
    private Set<Class<? extends SoftwareArtifact>> artifactTypes = Sets.newLinkedHashSet();

    public DefaultArtifactResolutionQuery(ConfigurationContainerInternal configurationContainer, RepositoryHandler repositoryHandler,
                                          ResolveIvyFactory ivyFactory, ModuleMetadataProcessor metadataProcessor, CacheLockingManager lockingManager) {
        this.configurationContainer = configurationContainer;
        this.repositoryHandler = repositoryHandler;
        this.ivyFactory = ivyFactory;
        this.metadataProcessor = metadataProcessor;
        this.lockingManager = lockingManager;
    }

    public ArtifactResolutionQuery forComponents(Iterable<? extends ComponentIdentifier> componentIds) {
        CollectionUtils.addAll(this.componentIds, componentIds);
        return this;
    }

    public ArtifactResolutionQuery forComponents(ComponentIdentifier... componentIds) {
        CollectionUtils.addAll(this.componentIds, componentIds);
        return this;
    }

    @SuppressWarnings("unchecked")
    public <T extends SoftwareArtifact, U extends SoftwareComponent<T>> ArtifactResolutionQuery withArtifacts(Class<U> componentType, Class<T>... artifactTypes) {
        this.componentType = componentType;
        if (artifactTypes.length == 0) {
            this.artifactTypes = (Set) Sets.newHashSet(JvmLibrarySourcesArtifact.class, JvmLibraryJavadocArtifact.class);
        } else {
            this.artifactTypes.addAll(Arrays.asList(artifactTypes));
        }
        return this;
    }

    public ArtifactResolutionQueryResult execute() {
        List<ResolutionAwareRepository> repositories = CollectionUtils.collect(repositoryHandler, Transformers.cast(ResolutionAwareRepository.class));
        ConfigurationInternal configuration = configurationContainer.detachedConfiguration();
        final RepositoryChain repositoryChain = ivyFactory.create(configuration, repositories, metadataProcessor);

        return lockingManager.useCache("resolve artifacts", new Factory<ArtifactResolutionQueryResult>() {
            public ArtifactResolutionQueryResult create() {
                Set<JvmLibrary> jvmLibraries = Sets.newHashSet();
                Set<UnresolvedSoftwareComponent> unresolvedComponents = Sets.newHashSet();

                for (ComponentIdentifier componentId : componentIds) {
                    if (!(componentId instanceof ModuleComponentIdentifier)) {
                        throw new IllegalArgumentException(String.format("Cannot resolve the artifacts for component %s with unsupported type %s.", componentId.getDisplayName(), componentId.getClass().getName()));
                    }
                    ModuleComponentIdentifier moduleComponentId = (ModuleComponentIdentifier) componentId;
                    BuildableComponentResolveResult moduleResolveResult = new DefaultBuildableComponentResolveResult();
                    repositoryChain.getDependencyResolver().resolve(new DefaultDependencyMetaData(new DefaultDependencyDescriptor(toModuleRevisionId(moduleComponentId), true)), moduleResolveResult);
                    ArtifactResolver artifactResolver = new ErrorHandlingArtifactResolver(repositoryChain.getArtifactResolver());

                    if (moduleResolveResult.getFailure() != null) {
                        unresolvedComponents.add(new DefaultUnresolvedSoftwareComponent(moduleComponentId, moduleResolveResult.getFailure()));
                    } else {
                        ComponentMetaData component = moduleResolveResult.getMetaData();
                        List<JvmLibraryArtifact> jvmLibraryArtifacts = Lists.newArrayList();
                        for (Class<? extends SoftwareArtifact> artifactType : artifactTypes) {
                            ArtifactResolveContext context = new ArtifactTypeResolveContext(artifactType);
                            BuildableArtifactSetResolveResult multiResolveResult = new DefaultBuildableArtifactSetResolveResult();
                            artifactResolver.resolveModuleArtifacts(component, context, multiResolveResult);
                            for (ComponentArtifactMetaData artifactMetaData : multiResolveResult.getArtifacts()) {
                                BuildableArtifactResolveResult resolveResult = new DefaultBuildableArtifactResolveResult();
<<<<<<< HEAD
                                artifactResolver.resolveArtifact(artifactMetaData, moduleMetaData.getSource(), resolveResult);

=======
                                artifactResolver.resolveArtifact(artifactMetaData, component.getSource(), resolveResult);
>>>>>>> ca5029f0
                                if (artifactType == JvmLibraryJavadocArtifact.class) {
                                    if (resolveResult.getFailure() != null) {
                                        jvmLibraryArtifacts.add(new DefaultJvmLibraryJavadocArtifact(resolveResult.getFailure()));
                                    } else {
                                        jvmLibraryArtifacts.add(new DefaultJvmLibraryJavadocArtifact(resolveResult.getFile()));
                                    }
                                } else if (artifactType == JvmLibrarySourcesArtifact.class) {
                                    if (resolveResult.getFailure() != null) {
                                        jvmLibraryArtifacts.add(new DefaultJvmLibrarySourcesArtifact(resolveResult.getFailure()));
                                    } else {
                                        jvmLibraryArtifacts.add(new DefaultJvmLibrarySourcesArtifact(resolveResult.getFile()));
                                    }
                                } else {
                                    throw new IllegalArgumentException(String.format("Cannot resolve artifacts with unsupported type %s.", artifactType.getName()));
                                }
                            }
                        }

                        jvmLibraries.add(new DefaultJvmLibrary(moduleComponentId, jvmLibraryArtifacts));
                    }
                }

                return new DefaultArtifactResolutionQueryResult(jvmLibraries, unresolvedComponents);
            }
        });
    }

    private ModuleRevisionId toModuleRevisionId(ModuleComponentIdentifier componentId) {
        return ModuleRevisionId.newInstance(componentId.getGroup(), componentId.getModule(), componentId.getVersion());
    }
}<|MERGE_RESOLUTION|>--- conflicted
+++ resolved
@@ -113,12 +113,7 @@
                             artifactResolver.resolveModuleArtifacts(component, context, multiResolveResult);
                             for (ComponentArtifactMetaData artifactMetaData : multiResolveResult.getArtifacts()) {
                                 BuildableArtifactResolveResult resolveResult = new DefaultBuildableArtifactResolveResult();
-<<<<<<< HEAD
-                                artifactResolver.resolveArtifact(artifactMetaData, moduleMetaData.getSource(), resolveResult);
-
-=======
                                 artifactResolver.resolveArtifact(artifactMetaData, component.getSource(), resolveResult);
->>>>>>> ca5029f0
                                 if (artifactType == JvmLibraryJavadocArtifact.class) {
                                     if (resolveResult.getFailure() != null) {
                                         jvmLibraryArtifacts.add(new DefaultJvmLibraryJavadocArtifact(resolveResult.getFailure()));
